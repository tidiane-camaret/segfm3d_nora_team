"""
Main evaluation script
Adapted from https://github.com/JunMa11/CVPR-MedSegFMCompetition/blob/main/CVPR25_iter_eval.py
to run locally
- without the need of docker
- without eval order constraints that are specific to the competition
The rest of the logic should stay the same
"""

import argparse
import os
import random

from src.config import config
from src.eval import evaluate

random.seed(42)


<<<<<<< HEAD
=======
def evaluate(
    method,
    img_dir,  # input images
    gt_dir,  # input ground truth
    output_dir,
    n_clicks=5,
    n_cases=10,
    n_classes_max=None,  # limiting the number of classes to evaluate for speedup (sometimes 15 classes)
    use_wandb=True,
    wandb_project="segfm3d_nora_team",
    verbose=False,
    save_segs=True,
    checkpoint_path=None,  # used in nnint_custom
):
    torch.set_grad_enabled(False)  # Disable gradient calculation for inference
    if save_segs:
        print(
            "Warning: Saving segmentations is enabled. Will take more time and space."
        )
    ### Logging via wandb ###

    if use_wandb:
        # Initialize WandB
        wandb.init(
            project=wandb_project,
            config={
                "img_dir": img_dir,
                "gt_dir": gt_dir,
                "num_clicks": n_clicks,
                "evaluation_mode": "local_script",
                "gpu_available": torch.cuda.is_available(),
                "method": method,
                "checkpoint_name": os.path.basename(checkpoint_path) if checkpoint_path else None,
            },
        )
        # Define metrics for WandB summary
        wandb.define_metric("Case/DSC_AUC", summary="mean")
        wandb.define_metric("Case/NSD_AUC", summary="mean")
        wandb.define_metric("Case/DSC_Final", summary="mean")
        wandb.define_metric("Case/NSD_Final", summary="mean")
        wandb.define_metric("Case/TotalRunningTime", summary="mean")
        wandb.define_metric("Iteration")
        wandb.define_metric("DSC", step_metric="Iteration")
        wandb.define_metric("NSD", step_metric="Iteration")
        wandb.define_metric("RunningTime", step_metric="Iteration")

    ### Load the method ###

    if method == "sammed3d":
        from src.methods.sammed3d import SAMMed3DPredictor

        predictor = SAMMed3DPredictor(checkpoint_path=config["SAM_CKPT_PATH"])
    elif method == "nnint":
        from src.methods.nninteractive import nnInteractivePredictor

        predictor = nnInteractivePredictor(
            checkpoint_path=os.path.join(
                config["NNINT_CKPT_DIR"], "nnInteractive_v1.0"
            ),
            device=torch.device("cuda" if torch.cuda.is_available() else "cpu"),
            verbose=verbose,
        )

    elif method == "nnint_core":
        from src.methods.nninteractivecore import nnInteractiveCorePredictor

        predictor = nnInteractiveCorePredictor(
            checkpoint_path=os.path.join(
                config["NNINT_CKPT_DIR"], "nnInteractive_v1.0"
            ),
            device=torch.device("cuda" if torch.cuda.is_available() else "cpu"),
            verbose=verbose,
        )
    elif method == "nnint_orig":
        from src.methods.nninteractiveorig import nnInteractiveOrigPredictor

        predictor = nnInteractiveOrigPredictor(
        checkpoint_path=os.path.join(
            config["NNINT_CKPT_DIR"], "may_25/nnInteractiveTrainer_CVPR2025"
        ),
        device=torch.device("cuda" if torch.cuda.is_available() else "cpu"),
        verbose=verbose,
    )
    elif method == "nnint_custom":
        from src.methods.nninteractiveorig import nnInteractiveOrigPredictor

        predictor = nnInteractiveOrigPredictor(
        checkpoint_path=checkpoint_path,
        device=torch.device("cuda" if torch.cuda.is_available() else "cpu"),
        verbose=verbose,
    )
    elif method == "simple":
        from src.methods.simple import SimplePredictor
        trained_checkpoint_path = '/nfs/data/nii/data1/Analysis/GPUnet/ANALYSIS_segfm-robin/data/model-checkpoints/new-dataset/fold_0/checkpoint_4_2025-05-30_12-27-37-246.pth'#'/nfs/data/nii/data1/Analysis/GPUnet/ANALYSIS_segfm-robin/data/model-checkpoints/new-dataset/fold_0/checkpoint_5_2025-05-30_07-44-18-169.pth'
        predictor = SimplePredictor(trained_checkpoint_path, device="cuda", include_previous_clicks=True)
    else:
        raise ValueError(f"Unknown method: {method}.")

    ### List cases (npz files) ###
    output_dir = os.path.join(output_dir, method)
    
    cases = sorted([f for f in os.listdir(img_dir) if f.endswith(".npz")])
    """
    processed_cases = sorted([f for f in os.listdir(output_dir) if f.endswith(".npz")])
    remaining_cases = sorted(list(set(cases) - set(processed_cases)))

    cases = remaining_cases
    """
    #cases = random.shuffle(cases)  # shuffle cases for reproducibility
    cases = cases[:n_cases] if n_cases > 0 else cases  # limit number of cases to evaluate


    if len(cases) == 0:
        print("No cases found in the input directory.")
        print(img_dir)
        return
    print(f"Cases to evaluate: {len(cases)}")

    os.makedirs(output_dir, exist_ok=True)
    metric = OrderedDict(
        {
            "CaseName": [],
            "TotalRunningTime": [],
            "RunningTime_1": [],
            "RunningTime_2": [],
            "RunningTime_3": [],
            "RunningTime_4": [],
            "RunningTime_5": [],
            "RunningTime_6": [],
            "DSC_AUC": [],
            "NSD_AUC": [],
            "DSC_Final": [],
            "NSD_Final": [],
            "DSC_1": [],
            "DSC_2": [],
            "DSC_3": [],
            "DSC_4": [],
            "DSC_5": [],
            "DSC_6": [],
            "NSD_1": [],
            "NSD_2": [],
            "NSD_3": [],
            "NSD_4": [],
            "NSD_5": [],
            "NSD_6": [],
            "num_class": [],
            "runtime_upperbound": [],
        }
    )

    ### Loop through cases ###

    for case_filename in tqdm(cases, desc="Evaluating Cases"):
        print(f"Evaluating case: {case_filename}")

        case_name = os.path.splitext(case_filename)[0]
        input_filepath = os.path.join(img_dir, case_filename)
        gt_filepath = os.path.join(gt_dir, case_filename)

        metric_temp = {}
        real_running_time = 0
        dscs = []
        nsds = []
        all_segs = []

        if not os.path.exists(gt_filepath):
            print(f"Warning: Ground truth file not found for {case_name}. Skipping.")
            continue

        try:
            ### Load data ###
            data = np.load(input_filepath, allow_pickle=True)
            gt_data = np.load(gt_filepath)

            image = data["imgs"]
            spacing = data["spacing"]
            gts = gt_data["gts"]
            boxes = data.get("boxes", None)

            segs = np.zeros_like(gts, dtype=np.uint8)  # Initialize with zeros

            if np.any(np.array(image.shape) > 1000):
                print(
                    f"Warning: One of the dims is > 1000 for {case_name}. shape : {image.shape}. Skipping because of memory constraints. Seg segs = 0"
                )
                if save_segs:
                    np.savez_compressed(
                        os.path.join(output_dir, case_name),
                        segs=segs,
                        all_segs=[segs],  # store all intermediate predictions
                    )


            ### Initialize interaction objects and metrics ###
            unique_gts = np.sort(np.unique(gts))
            n_classes = len(unique_gts) - 1  # Exclude background class 0
            clicks_cls = [
                {"fg": [], "bg": []} for _ in range(n_classes)
            ]  # skip background class 0
            clicks_order = [[] for _ in range(n_classes)]

            # Initialize segmentation

            for it in range(n_clicks + 1):  # + 1 due to bbox pred at iteration 0

                if it == 0:
                    ### Checking if box exists ###
                    if boxes is None:
                        if verbose:
                            print(
                                f"This sample does not use a Bounding Box for the initial iteration {it}"
                            )
                        metric_temp["RunningTime_1"] = 0
                        metric_temp["DSC_1"] = 0
                        metric_temp["NSD_1"] = 0
                        dscs.append(0)
                        nsds.append(0)
                        continue

                    if verbose:
                        print(f"Using Bounding Box for iteration {it}")

                else:
                    all_segs.append(segs.astype(np.uint8))
                    ### Generating clicks from previous segmentation ###
                    for ind, cls in enumerate(sorted(unique_gts[1:])):
                        if cls == 0:
                            continue  # skip background

                        segs_cls = (segs == cls).astype(
                            np.uint8
                        )  ### TODO : the segs are not defined yet
                        gts_cls = (gts == cls).astype(np.uint8)

                        # Compute error mask
                        error_mask = (segs_cls != gts_cls).astype(np.uint8)
                        if np.sum(error_mask) > 0:
                            errors = cc3d.connected_components(
                                error_mask, connectivity=26
                            )  # 26 for 3D connectivity

                            # Calculate the sizes of connected error components
                            component_sizes = np.bincount(errors.flat)

                            # Ignore non-error regions
                            component_sizes[0] = 0

                            # Find the largest error component
                            largest_component_error = np.argmax(component_sizes)

                            # Find the voxel coordinates of the largest error component
                            largest_component = errors == largest_component_error

                            edt = compute_edt(largest_component)
                            center = sample_coord(edt)

                            if (
                                gts_cls[center] == 0
                            ):  # oversegmentation -> place background click
                                assert segs_cls[center] == 1
                                clicks_cls[ind]["bg"].append(list(center))
                                clicks_order[ind].append("bg")
                            else:  # undersegmentation -> place foreground click
                                assert segs_cls[center] == 0
                                clicks_cls[ind]["fg"].append(list(center))
                                clicks_order[ind].append("fg")

                            assert largest_component[center]  # click within error

                            if verbose:
                                print(
                                    f"Class {cls}: Largest error component center is at {center}"
                                )
                        else:
                            if verbose:
                                print(
                                    f"Class {cls}: No error connected components found. Prediction is perfect! No clicks were added."
                                )

                ### Model prediction ###

                segs, prediction_metrics = predictor.predict(
                    image=image,
                    spacing=spacing,
                    bboxs=boxes,
                    clicks=(clicks_cls, clicks_order),
                    is_bbox_iteration=it == 0,
                    prev_pred=segs,  # Pass previous prediction
                    num_classes_max=n_classes_max,
                )

                ### Computing Metrics

                real_running_time += prediction_metrics["infer_time"]
                metric_temp[f"RunningTime_{it + 1}"] = prediction_metrics["infer_time"]

                dsc = compute_multi_class_dsc(gts, segs)
                # compute nsd
                if dsc > 0.2:
                    # only compute nsd when dice > 0.2 because NSD is also low when dice is too low
                    nsd = compute_multi_class_nsd(gts, segs, spacing)
                else:
                    nsd = 0.0  # Assume model performs poor on this sample
                dscs.append(dsc)
                nsds.append(nsd)
                metric_temp[f"DSC_{it + 1}"] = dsc
                metric_temp[f"NSD_{it + 1}"] = nsd
                print("Dice", dsc, "NSD", nsd)
                if use_wandb:
                    wandb.log(
                        {
                            "Iteration": it,
                            "Case": case_name,
                            "DSC": dscs[it] if it < len(dscs) else 0,
                            "NSD": nsds[it] if it < len(nsds) else 0,
                            "RunningTime": (
                                metric_temp[f"RunningTime_{it + 1}"]
                                if f"RunningTime_{it + 1}" in metric_temp
                                else 0
                            ),
                            "Forward pass count": prediction_metrics["forward_pass_count"]
                        }
                    )

            all_segs.append(segs.astype(np.uint8))


            try:
                dsc_auc = integrate.cumulative_trapezoid(
                    np.array(dscs[-n_clicks:]), np.arange(n_clicks)
                )[
                    -1
                ]  # AUC is only over the point prompts since the bbox prompt is optional
                nsd_auc = integrate.cumulative_trapezoid(
                    np.array(nsds[-n_clicks:]), np.arange(n_clicks)
                )[-1]
            except Exception as e:
                print(
                    f"Error calculating AUC: {e}. Using last DSC and NSD values instead."
                )
                dsc_auc = dscs[-1]
                nsd_auc = nsds[-1]

            dsc_final = dscs[-1]
            nsd_final = nsds[-1]
            for k, v in metric_temp.items():
                metric[k].append(v)
            metric["CaseName"].append(case_name)
            metric["TotalRunningTime"].append(real_running_time)
            metric["DSC_AUC"].append(dsc_auc)
            metric["NSD_AUC"].append(nsd_auc)
            metric["DSC_Final"].append(dsc_final)
            metric["NSD_Final"].append(nsd_final)

            # Save the metric file to output_dir
            """ 
            metric_df = pd.DataFrame(metric) -> Error in /software/anaconda3/envs/segfm3d_2/lib/python3.12/site-packages/pandas/core/internals/construction.py, line 677, in _extract_index: All arrays must be of the same length
            TODO : Look at the dataframe
            
            
            metric_df.to_csv(
                os.path.join(output_dir, "norateam_metrics.csv"), index=False
            )
            """

            if save_segs:
                np.savez_compressed(
                    os.path.join(output_dir, case_name),
                    segs=segs,
                    all_segs=all_segs,  # store all intermediate predictions
                )

            if use_wandb:
                # get middle slice
                wandb_img = image[image.shape[0] // 2, :, :]
                wandb_pred = segs[segs.shape[0] // 2, :, :]
                wandb_gt = gts[gts.shape[0] // 2, :, :]

                # Save the middle slice image

                wandb.log(
                    {
                        "Case/DSC_AUC": dsc_auc,
                        "Case/NSD_AUC": nsd_auc,
                        "Case/DSC_Final": dsc_final,
                        "Case/NSD_Final": nsd_final,
                        "Case/TotalRunningTime": real_running_time,
                        "Case_name": case_name,
                        "Case/NumClasses": n_classes,
                        "Case/NumClassesUsed": n_classes_max,
                        "Segmentation": wandb.Image(
                            wandb_img,
                            masks={
                                "predictions": {
                                    "mask_data": wandb_pred,
                                    # "class_labels": {0: "Background", 1: "Foreground"},
                                },
                                "ground_truth": {
                                    "mask_data": wandb_gt,
                                    # "class_labels": {0: "Background", 1: "Foreground"},
                                },
                            },
                        ),
                    }
                )

        except Exception as e:
            traceback.print_exc()
            print(f"Error message: {e}")


>>>>>>> 6ce607ed
# --- Argparse and Execution ---
if __name__ == "__main__":

    parser = argparse.ArgumentParser("Local Interactive Segmentation Evaluation")
    parser.add_argument(
        "-m", "--method", default="nnint", type=str, help="method used for segmentation"
    )
    parser.add_argument(
        "-o",
        "--output_dir",
        default=os.path.join(config["RESULTS_DIR"]),
        type=str,
        help="Local segmentation and metrics output path",
    )
    parser.add_argument(
        "-ca",
        "--n_cases",
        default=10,
        type=int,
        help="Number of cases to evaluate. If 0, all cases will be evaluated",
    )
    parser.add_argument(
        "-cl",
        "--n_clicks",
        default=5,
        type=int,
        help="Number of click refinement iterations",
    )
    parser.add_argument(
        "-ncm",
        "--n_classes_max",
        default=None,
        type=int,
        help="Maximum number of classes to predict (None for all)",
    )

    parser.add_argument(
        "--wandb_project",
        default="segfm3d_nora_team",
        type=str,
        help="WandB project name",
    )
    parser.add_argument("--no_wandb", action="store_true", help="Disable WandB logging")
    parser.add_argument(
        "--save_segs", action="store_true", help="Save all segmentations"
    )
    parser.add_argument(
        "-v", "--verbose", action="store_true", help="Verbose output for clicks etc."
    )
    parser.add_argument(
        "--img_dir",
        default=os.path.join(config["DATA_DIR"], "3D_val_npz"),
        type=str,
        help="Path to the validation images",
    )
    parser.add_argument(
        "--gt_dir",
        default=os.path.join(config["DATA_DIR"], "3D_val_gt_interactive_seg"),
        type=str,
        help="Path to the validation ground truth",
    )

    parser.add_argument(
        "--checkpoint_path",
        default=None,
        type=str,
        help="Path to the model checkpoint. used in nnint_custom",
    )

    parser.add_argument(
        "--add_previous_clicks",
        action="store_true",
        help="Add previous clicks to the current click input (for nnint_custom)",
    )

    args = parser.parse_args()

    evaluate(
        method=args.method,
        img_dir=args.img_dir,
        gt_dir=args.gt_dir,
        output_dir=args.output_dir,
        n_clicks=args.n_clicks,
        n_cases=args.n_cases,
        n_classes_max=args.n_classes_max,
        use_wandb=not args.no_wandb,
        wandb_project=args.wandb_project,
        verbose=args.verbose,
        save_segs=args.save_segs,
        checkpoint_path=args.checkpoint_path,  # used in nnint_custom
        add_previous_clicks= args.add_previous_clicks
    )<|MERGE_RESOLUTION|>--- conflicted
+++ resolved
@@ -12,13 +12,11 @@
 import random
 
 from src.config import config
-from src.eval import evaluate
+#from src.eval import evaluate
 
 random.seed(42)
 
 
-<<<<<<< HEAD
-=======
 def evaluate(
     method,
     img_dir,  # input images
@@ -430,7 +428,6 @@
             print(f"Error message: {e}")
 
 
->>>>>>> 6ce607ed
 # --- Argparse and Execution ---
 if __name__ == "__main__":
 
